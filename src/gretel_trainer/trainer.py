--- conflicted
+++ resolved
@@ -3,10 +3,7 @@
 import json
 import logging
 import os.path
-<<<<<<< HEAD
 import tempfile
-=======
->>>>>>> a50a38da
 from pathlib import Path
 
 import pandas as pd
@@ -24,11 +21,13 @@
 DEFAULT_CACHE = f"{DEFAULT_PROJECT}-runner.json"
 
 _ACCEPTABLE_CHARS = set(
-    [chr(c) for c in range(ord("a"), ord("z")+1)] +
-    [chr(c) for c in range(ord("A"), ord("Z")+1)] +
-    [chr(c) for c in range(ord("0"), ord("9")+1)] +
-    ["-"]
+    [chr(c) for c in range(ord("a"), ord("z") + 1)]
+    + [chr(c) for c in range(ord("A"), ord("Z") + 1)]
+    + [chr(c) for c in range(ord("0"), ord("9") + 1)]
+    + ["-"]
 )
+
+
 def _sanitize_name(name: str):
     """Replace unacceptable characters for Gretel API project or model names."""
     # Does not account for the following requirements:
@@ -36,6 +35,7 @@
     # - must end with [a-zA-Z0-9]
     # - minimum and maximum length
     return "".join(c if c in _ACCEPTABLE_CHARS else "-" for c in name)
+
 
 class Trainer:
     """Automated model training and synthetic data generation tool
@@ -238,7 +238,7 @@
             target_file = str(Path(tmp) / "trainer-original.csv")
             df.to_csv(target_file, index=False)
             artifact_id = self.project.upload_artifact(target_file)
-            
+
         manifest = self.project.get_artifact_manifest(artifact_id)
 
         if manifest.get(["data"], {}).get(["status"], "") == "success":
